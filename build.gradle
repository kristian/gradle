/*
 * Copyright 2010 the original author or authors.
 *
 * Licensed under the Apache License, Version 2.0 (the "License");
 * you may not use this file except in compliance with the License.
 * You may obtain a copy of the License at
 *
 *      http://www.apache.org/licenses/LICENSE-2.0
 *
 * Unless required by applicable law or agreed to in writing, software
 * distributed under the License is distributed on an "AS IS" BASIS,
 * WITHOUT WARRANTIES OR CONDITIONS OF ANY KIND, either express or implied.
 * See the License for the specific language governing permissions and
 * limitations under the License.
 */

import org.gradle.build.Install
import org.gradle.cleanup.EmptyDirectoryCheck
import org.gradle.gradlebuild.ProjectGroups
import org.gradle.modules.PatchExternalModules
import org.gradle.gradlebuild.BuildEnvironment

plugins {
    id 'java-base'
    id 'gradlebuild.build-types'
    id 'gradlebuild.gradle-compile'
    id 'gradlebuild.ci-reporting'
    // TODO Apply this plugin in the BuildScanConfigurationPlugin once binary plugins can apply plugins via the new plugin DSL
    // We have to apply it here at the moment, so that when the build scan plugin is auto-applied via --scan can detect that
    // the plugin has been already applied. For that the plugin has to be applied with the new plugin DSL syntax.
    id "com.gradle.build-scan"
}

defaultTasks 'assemble'
archivesBaseName = 'gradle'

buildTypes {
    sanityCheck {
        tasks "classes", "doc:checkstyleApi", "codeQuality", "docs:check", "distribution:checkBinaryCompatibility", "javadocAll"
        projectProperties ignoreIncomingBuildReceipt: true
    }

    // Used by the first phase of the build pipeline, running only last version on multiversion - tests
    quickTest {
        tasks "test", "integTest", "crossVersionTest"
    }

    // Used for builds to run all tests, but not necessarily on all platforms
    fullTest {
        tasks "test", "forkingIntegTest", "forkingCrossVersionTest"
        projectProperties testAllVersions: true
    }

    // Used for builds to test the code on certain platforms
    platformTest {
        tasks "test", "forkingIntegTest", "forkingCrossVersionTest"
        projectProperties testAllVersions: true, testAllPlatforms: true
    }

    // Tests not using the daemon mode
    noDaemonTest {
        tasks "noDaemonIntegTest"
        projectProperties useAllDistribution: true
    }

    // Run the integration tests using the parallel executer
    parallelTest {
        tasks "parallelIntegTest"
    }

    performanceTests {
        tasks "performance:performanceTest"
    }

    performanceExperiments {
        tasks "performance:performanceExperiments"
    }

    fullPerformanceTests {
        tasks "performance:fullPerformanceTest"
    }

    distributedPerformanceTests {
        tasks "performance:distributedPerformanceTest"
    }

    distributedPerformanceExperiments {
        tasks "performance:distributedPerformanceExperiment"
    }

    distributedFullPerformanceTests {
        tasks "performance:distributedFullPerformanceTest"
    }

    // Used for cross version tests on CI
    allVersionsCrossVersionTest {
        tasks "allVersionsCrossVersionTests"
    }

    quickFeedbackCrossVersionTest {
        tasks "quickFeedbackCrossVersionTests"
    }

    // Used to build production distros and smoke test them
    packageBuild {
        tasks "verifyIsProductionBuildEnvironment", "clean", "buildDists", "distributions:integTest"
    }

    // Used to build production distros and smoke test them
    promotionBuild {
        tasks "verifyIsProductionBuildEnvironment", "clean", "docs:check", "buildDists", "distributions:integTest", "uploadArchives"
    }

    soakTest {
        tasks "soak:soakTest"
        projectProperties testAllVersions: true
    }
}

allprojects {
    group = 'org.gradle'

    repositories {
        maven { url 'https://repo.gradle.org/gradle/libs-releases' }
        maven { url 'https://repo.gradle.org/gradle/libs-milestones' }
        maven { url "https://repo.gradle.org/gradle/libs-snapshots" }
    }

    // patchExternalModules lives in the root project - we need to activate normalization there, too.
    normalization {
        runtimeClasspath {
            ignore 'org/gradle/build-receipt.properties'
        }
    }
}

apply plugin: "gradlebuild.buildscan"
apply from: "gradle/versioning.gradle"
apply from: "gradle/dependencies.gradle"
apply from: "gradle/dependenciesMetadataRules.gradle.kts"
apply plugin: "gradlebuild.minify"
apply from: "gradle/testDependencies.gradle"
apply plugin: "gradlebuild.wrapper"
apply plugin: "gradlebuild.ide"
apply plugin: "gradlebuild.no-resolution-at-configuration"
apply from: "gradle/publicApi.gradle"
apply plugin: "gradlebuild.update-versions"
apply plugin: "gradlebuild.dependency-vulnerabilities"
apply plugin: "gradlebuild.add-verify-production-environment-task"


subprojects {
    version = rootProject.version

<<<<<<< HEAD
    if (project in groovyProjects) {
        apply from: "$rootDir/gradle/groovyProject.gradle.kts"
        apply from: "$rootDir/gradle/testWithUnknownOS.gradle"
        check.dependsOn ":docs:checkstyleApi"
        check.dependsOn "codeQuality"
=======
    if (project in ProjectGroups.INSTANCE.getJavaProjects(project)) {
        apply plugin: "gradlebuild.java-projects"
>>>>>>> 707d84e0
    }

    if (project in ProjectGroups.INSTANCE.getPublishedProjects(project)) {
        apply plugin: "gradlebuild.publish-public-libraries"
    }

    apply from: "$rootDir/gradle/codeQualityConfiguration.gradle.kts"
    apply plugin: "gradlebuild.task-properties-validation"
    apply plugin: "gradlebuild.test-files-cleanup"
}

configurations {
    coreRuntime {
        attributes { attribute(Usage.USAGE_ATTRIBUTE, project.objects.named(Usage, Usage.JAVA_RUNTIME)) }
        canBeResolved = true
        canBeConsumed = false
        visible = false
    }
    coreRuntimeExtensions {
        attributes { attribute(Usage.USAGE_ATTRIBUTE, project.objects.named(Usage, Usage.JAVA_RUNTIME)) }
        canBeResolved = true
        canBeConsumed = false
        visible = false
    }
    externalModules {
        visible = false
    }
    // Configuration used to resolve external modules before patching them with versions from core runtime
    externalModulesRuntime {
        visible = false
        extendsFrom coreRuntime
        extendsFrom externalModules
    }
    // Combines the 'coreRuntime' with the patched external module jars
    runtime {
        visible = false
        extendsFrom coreRuntime
    }
    gradlePlugins {
        visible = false
    }
    testRuntime {
        extendsFrom runtime
        extendsFrom gradlePlugins
    }

    all {
        attributes.attribute(Usage.USAGE_ATTRIBUTE, objects.named(Usage, Usage.JAVA_RUNTIME))
    }
}

ext.allTestRuntimeDependencies = configurations.testRuntime.allDependencies

def patchedExternalModulesDir = new File(buildDir, "external/files")
def patchedExternalModules = files({ -> fileTree(patchedExternalModulesDir).files.sort() })
patchedExternalModules.builtBy 'patchExternalModules'

dependencies {
    externalModules "org.gradle:gradle-kotlin-dsl:${BuildEnvironment.gradleKotlinDslVersion}"
    externalModules "org.gradle:gradle-kotlin-dsl-tooling-builders:${BuildEnvironment.gradleKotlinDslVersion}"
    coreRuntime project(':launcher')
    coreRuntime project(':runtimeApiInfo')
    runtime project(':wrapper')
    runtime project(":installationBeacon")
    runtime patchedExternalModules
    gradlePlugins ProjectGroups.INSTANCE.getPluginProjects(project)
    gradlePlugins ProjectGroups.INSTANCE.getImplementationPluginProjects(project)
    gradlePlugins project(':workers')
    gradlePlugins project(':dependencyManagement')
    gradlePlugins project(':testKit')

    coreRuntimeExtensions project(':dependencyManagement') //See: DynamicModulesClassPathProvider.GRADLE_EXTENSION_MODULES
    coreRuntimeExtensions project(':pluginUse')
    coreRuntimeExtensions project(':workers')
    coreRuntimeExtensions patchedExternalModules
}

ext.allCoreRuntimeExtensions = configurations.coreRuntimeExtensions.allDependencies

task patchExternalModules(type: PatchExternalModules) {
    allModules = configurations.externalModulesRuntime
    coreModules = configurations.coreRuntime
    modulesToPatch = configurations.externalModules
    destination = patchedExternalModulesDir
}

evaluationDependsOn ":distributions"

task install(type: Install) {
    description = 'Installs the minimal distribution into directory $gradle_installPath'
    group = 'build'
    with project(":distributions").binDistImage
    installDirPropertyName = 'gradle_installPath'
}

task installAll(type: Install) {
    description = 'Installs the full distribution into directory $gradle_installPath'
    group = 'build'
    with project(":distributions").allDistImage
    installDirPropertyName = 'gradle_installPath'
}

afterEvaluate {
    if (gradle.startParameter.isBuildCacheEnabled()) {
        rootProject.availableJavaInstallations.validateBuildCacheConfiguration(gradle.settings.buildCache)
    }
}<|MERGE_RESOLUTION|>--- conflicted
+++ resolved
@@ -152,16 +152,8 @@
 subprojects {
     version = rootProject.version
 
-<<<<<<< HEAD
-    if (project in groovyProjects) {
-        apply from: "$rootDir/gradle/groovyProject.gradle.kts"
-        apply from: "$rootDir/gradle/testWithUnknownOS.gradle"
-        check.dependsOn ":docs:checkstyleApi"
-        check.dependsOn "codeQuality"
-=======
     if (project in ProjectGroups.INSTANCE.getJavaProjects(project)) {
         apply plugin: "gradlebuild.java-projects"
->>>>>>> 707d84e0
     }
 
     if (project in ProjectGroups.INSTANCE.getPublishedProjects(project)) {
