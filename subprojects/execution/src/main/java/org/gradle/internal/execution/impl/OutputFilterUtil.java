--- conflicted
+++ resolved
@@ -18,14 +18,7 @@
 
 import com.google.common.collect.ImmutableList;
 import com.google.common.collect.ImmutableMap;
-<<<<<<< HEAD
-import com.google.common.collect.ImmutableSortedMap;
-import com.google.common.collect.Maps;
 import org.gradle.internal.file.SnapshotFileType;
-import org.gradle.internal.fingerprint.CurrentFileCollectionFingerprint;
-=======
-import org.gradle.internal.file.FileType;
->>>>>>> 38c84fd5
 import org.gradle.internal.fingerprint.FileCollectionFingerprint;
 import org.gradle.internal.fingerprint.FileSystemLocationFingerprint;
 import org.gradle.internal.snapshot.DirectorySnapshot;
@@ -52,7 +45,7 @@
     public static ImmutableList<FileSystemSnapshot> filterOutputSnapshotBeforeExecution(FileCollectionFingerprint afterLastExecutionFingerprint, FileSystemSnapshot beforeExecutionOutputSnapshot) {
         Map<String, FileSystemLocationFingerprint> fingerprints = afterLastExecutionFingerprint.getFingerprints();
         SnapshotFilteringVisitor filteringVisitor = new SnapshotFilteringVisitor(snapshot -> {
-            return snapshot.getType() != FileType.Missing && fingerprints.containsKey(snapshot.getAbsolutePath());
+            return snapshot.getType() != SnapshotFileType.Missing && fingerprints.containsKey(snapshot.getAbsolutePath());
         });
         beforeExecutionOutputSnapshot.accept(filteringVisitor);
         return filteringVisitor.getNewRoots();
@@ -88,13 +81,8 @@
     /**
      * Decide whether an entry should be considered to be part of the output. See class Javadoc for definition of what is considered output.
      */
-<<<<<<< HEAD
-    private static boolean isOutputEntry(FileSystemLocationSnapshot snapshot, Map<String, FileSystemLocationSnapshot> beforeSnapshots, Map<String, FileSystemLocationFingerprint> afterPreviousFingerprints) {
-        if (snapshot.getType() == SnapshotFileType.Missing) {
-=======
     private static boolean isOutputEntry(Map<String, FileSystemLocationFingerprint> afterPreviousExecutionFingerprints, Map<String, FileSystemLocationSnapshot> beforeExecutionSnapshots, FileSystemLocationSnapshot afterExecutionSnapshot) {
-        if (afterExecutionSnapshot.getType() == FileType.Missing) {
->>>>>>> 38c84fd5
+        if (afterExecutionSnapshot.getType() == SnapshotFileType.Missing) {
             return false;
         }
         FileSystemLocationSnapshot beforeSnapshot = beforeExecutionSnapshots.get(afterExecutionSnapshot.getAbsolutePath());
@@ -107,20 +95,7 @@
             return true;
         }
         // Did we already consider it as an output after the previous execution?
-<<<<<<< HEAD
-        return afterPreviousFingerprints.containsKey(snapshot.getAbsolutePath());
-    }
-
-    public static List<FileSystemSnapshot> filterOutputSnapshot(FileCollectionFingerprint previousOutputs, FileSystemSnapshot currentSnapshots) {
-        Map<String, FileSystemLocationFingerprint> fingerprints = previousOutputs.getFingerprints();
-        SnapshotFilteringVisitor filteringVisitor = new SnapshotFilteringVisitor(snapshot -> {
-            return snapshot.getType() != SnapshotFileType.Missing && fingerprints.containsKey(snapshot.getAbsolutePath());
-        });
-        currentSnapshots.accept(filteringVisitor);
-        return filteringVisitor.getNewRoots();
-=======
         return afterPreviousExecutionFingerprints.containsKey(afterExecutionSnapshot.getAbsolutePath());
->>>>>>> 38c84fd5
     }
 
     private static class GetAllSnapshotsVisitor implements FileSystemSnapshotVisitor {
