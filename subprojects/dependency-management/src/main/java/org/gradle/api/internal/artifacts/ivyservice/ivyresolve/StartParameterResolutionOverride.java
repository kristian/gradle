--- conflicted
+++ resolved
@@ -23,11 +23,7 @@
 import org.gradle.api.internal.DocumentationRegistry;
 import org.gradle.api.internal.artifacts.configurations.ResolutionStrategyInternal;
 import org.gradle.api.internal.artifacts.configurations.dynamicversion.CachePolicy;
-<<<<<<< HEAD
 import org.gradle.api.internal.artifacts.ivyservice.ivyresolve.verification.ChecksumAndSignatureVerificationOverride;
-=======
-import org.gradle.api.internal.artifacts.ivyservice.ivyresolve.verification.ChecksumVerificationOverride;
->>>>>>> 6c84a098
 import org.gradle.api.internal.artifacts.ivyservice.ivyresolve.verification.DependencyVerificationOverride;
 import org.gradle.api.internal.artifacts.ivyservice.ivyresolve.verification.writer.WriteDependencyVerificationFile;
 import org.gradle.api.internal.artifacts.ivyservice.resolutionstrategy.ExternalResourceCachePolicy;
@@ -45,10 +41,7 @@
 import org.gradle.internal.component.model.ComponentResolveMetadata;
 import org.gradle.internal.component.model.ConfigurationMetadata;
 import org.gradle.internal.component.model.ModuleSources;
-<<<<<<< HEAD
 import org.gradle.internal.concurrent.Stoppable;
-=======
->>>>>>> 6c84a098
 import org.gradle.internal.hash.ChecksumService;
 import org.gradle.internal.operations.BuildOperationExecutor;
 import org.gradle.internal.resolve.ArtifactResolveException;
@@ -95,30 +88,19 @@
         return original;
     }
 
-<<<<<<< HEAD
     public DependencyVerificationOverride dependencyVerificationOverride(BuildOperationExecutor buildOperationExecutor,
                                                                          ChecksumService checksumService,
                                                                          SignatureVerificationServiceFactory signatureVerificationServiceFactory,
                                                                          DocumentationRegistry documentationRegistry) {
-        File currentDir = startParameter.getCurrentDir();
         List<String> checksums = startParameter.getWriteDependencyVerifications();
         if (!checksums.isEmpty()) {
             IncubationLogger.incubatingFeatureUsed("Dependency verification");
             return DisablingVerificationOverride.of(
-                new WriteDependencyVerificationFile(currentDir, buildOperationExecutor, checksums, checksumService, signatureVerificationServiceFactory, startParameter.isDryRun(), startParameter.isExportKeys())
+                new WriteDependencyVerificationFile(gradleDir, buildOperationExecutor, checksums, checksumService, signatureVerificationServiceFactory, startParameter.isDryRun(), startParameter.isExportKeys())
             );
         } else {
-            File verificationsFile = DependencyVerificationOverride.dependencyVerificationsFile(currentDir);
-            File keyringsFile = DependencyVerificationOverride.keyringsFile(currentDir);
-=======
-    public DependencyVerificationOverride dependencyVerificationOverride(BuildOperationExecutor buildOperationExecutor, ChecksumService checksumService) {
-        List<String> checksums = startParameter.getWriteDependencyVerifications();
-        if (!checksums.isEmpty()) {
-            SingleMessageLogger.incubatingFeatureUsed("Dependency verification");
-            return new WriteDependencyVerificationFile(gradleDir, buildOperationExecutor, checksums, checksumService);
-        } else {
             File verificationsFile = DependencyVerificationOverride.dependencyVerificationsFile(gradleDir);
->>>>>>> 6c84a098
+            File keyringsFile = DependencyVerificationOverride.keyringsFile(gradleDir);
             if (verificationsFile.exists()) {
                 if (startParameter.getDependencyVerificationMode() == DependencyVerificationMode.OFF) {
                     return DependencyVerificationOverride.NO_VERIFICATION;
